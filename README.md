# Labelbox Connector for Apache Spark

Access the Labelbox Connector for Apache Spark to connect an unstructured dataset to Labelbox, programmatically set up an ontology for labeling, and return the labeled dataset in a Spark DataFrame. This library was designed to run in a Databricks environment, although it will function in any Spark environment with some modification. 

Labelbox is the enterprise-grade training data solution with fast AI enabled labeling tools, labeling automation, human workforce, data management, a powerful API for integration & SDK for extensibility. Visit [Labelbox](http://labelbox.com/) for more information.

This library is currently in beta. It may contain errors or inaccuracies and may not function as well as commercially released software. Please report any issues/bugs via [Github Issues](https://github.com/Labelbox/LabelSpark/issues).


## Table of Contents

* [Requirements](#requirements)
* [Installation](#installation)
* [Documentation](#documentation)
* [Authentication](#authentication)
* [Contribution](#contribution)

## Requirements

* Databricks Runtime 7.3 LTS or Later
* [Labelbox account](http://app.labelbox.com/)
* [Generate a Labelbox API key](https://labelbox.com/docs/api/getting-started#create_api_key)

## Installation


<<<<<<< HEAD
Install LabelSpark to your cluster by uploading a Python Wheel to the cluster, or via notebook-scoped library installation in the notebook. The installation will also add the Labelbox SDK, a requirement for LabelSpark to function. LabelSpark is available via pypi: 
=======
Install LabelSpark to your cluster by uploading a Python Wheel to the cluster, or via notebook-scoped library installation in the notebook. LabelSpark is also available via pypi 
>>>>>>> c52cfb87

```
pip install labelspark
```

## Documentation

Please consult the demo notebook in the "Notebooks" directory. LabelSpark includes 4 methods to help facilitate your workflow between Databricks and Labelbox. 

1. Create your dataset in Labelbox from Databricks: 

```
LB_dataset = labelspark.create_dataset(labelbox_client, spark_dataframe, "Name of Dataset")
```
Where "spark_dataframe" is your dataframe of unstructured data with asset names and asset URLs in two columns, named "external_id" and "row_data" respectively. 

| external_id | row_data                             |
|-------------|--------------------------------------|
| image1.jpg  | https://url_to_your_asset/image1.jpg |
| image2.jpg  | https://url_to_your_asset/image2.jpg |
| image3.jpg  | https://url_to_your_asset/image3.jpg |

2. Pull your raw annotations back into Databricks. 
```
bronze_DF = labelspark.get_annotations(client,"labelbox_project_id_here", spark, sc) 
```

3. You can use the our flattener to flatten the "Label" JSON column into component columns, or use the silver table method to produce a more queryable table of your labeled assets. Both of these methods take in the bronze table of annotations from above: 

```
flattened_bronze_DF = labelspark.flatten_bronze_table(bronze_DF)
queryable_silver_DF = labelspark.bronze_to_silver(bronze_DF)
```

### How To Get Video Project Annotations

Because Labelbox Video projects can contain multiple videos, you must use the _get_videoframe_annotations_ method to return an array of DataFrames for each video in your project. Each DataFrame contains frame-by-frame annotation for a video in the project: 

```
bronze_video = labelspark.get_annotations(client,"labelbox_video_project_id_here", spark, sc) 
video_dataframes = labelspark.get_videoframe_annotations(bronze_video, API_KEY, spark, sc)    #note this extra step for video projects 
```
You may use standard LabelSpark methods iteratively to create your flattened bronze tables and silver tables: 
```
flattened_bronze_video_dataframes = []
silver_video_dataframes = [] 
for frameset in video_dataframes: 
  flattened_bronze_video_dataframes.append(labelspark.flatten_bronze_table(frameset))
  silver_video_dataframes.append(labelspark.bronze_to_silver(frameset))
```
This is how you would display the first video's frames and annotations, in sorted order: 
```
display(silver_video_dataframes[0]
        .join(bronze_video, ["DataRow ID"], "inner")
        .orderBy('frameNumber'), ascending = False)
```

While using LabelSpark, you will likely also use the Labelbox SDK (e.g. for programmatic ontology creation). These resources will help familiarize you with the Labelbox Python SDK: 
* [Visit our docs](https://labelbox.com/docs/python-api) to learn how the SDK works
* Checkout our [notebook examples](https://github.com/Labelbox/labelspark/tree/master/notebooks) to follow along with interactive tutorials
* view our [API reference](https://labelbox.com/docs/python-api/api-reference).

## Authentication

Labelbox uses API keys to validate requests. You can create and manage API keys on [Labelbox](https://app.labelbox.com/account/api-keys). We recommend using the Databricks Secrets API to store your key. If you don't have the Secrets API, you can store your API key in a separate notebook ignored by version control. 


## Contribution
Please consult `CONTRIB.md`

<|MERGE_RESOLUTION|>--- conflicted
+++ resolved
@@ -23,12 +23,7 @@
 
 ## Installation
 
-
-<<<<<<< HEAD
 Install LabelSpark to your cluster by uploading a Python Wheel to the cluster, or via notebook-scoped library installation in the notebook. The installation will also add the Labelbox SDK, a requirement for LabelSpark to function. LabelSpark is available via pypi: 
-=======
-Install LabelSpark to your cluster by uploading a Python Wheel to the cluster, or via notebook-scoped library installation in the notebook. LabelSpark is also available via pypi 
->>>>>>> c52cfb87
 
 ```
 pip install labelspark
