{
 "cells": [
  {
   "attachments": {},
   "cell_type": "markdown",
   "metadata": {},
   "source": [
    "<h1 align=\"center\">Labelbox <> Databricks Pipeline Creator</font></h1>\n",
    "<b>This script sets up a job to upload data to Labelbox, a data labeling platform. It includes information like where the data is coming from, what specific tasks need to be done, and how often the job should run.\n",
    "\n",
    "If the script is set to \"continuous,\" the job will keep running without breaks. Otherwise, it will follow a specific schedule.\n",
    "\n",
    "Once everything is set up, the script sends a request to Databricks, a data analytics platform, to create the job. If everything goes as planned, it will print a success message; otherwise, it will print an error.</b>"
   ]
  },
  {
   "attachments": {},
   "cell_type": "markdown",
   "metadata": {},
   "source": [
    "<b>Confgure the code using the cell below. </b>"
   ]
  },
  {
   "attachments": {},
   "cell_type": "markdown",
   "metadata": {},
   "source": [
    "<b>"
   ]
  },
  {
   "cell_type": "code",
   "execution_count": 30,
   "metadata": {},
   "outputs": [],
   "source": [
    "# ----- CONFIGURATION -----\n",
    "\n",
    "# User-defined variables\n",
    "# Databricks cloud instance URL. make sure the URL is in the format <workspace_id>.<cloud>.databricks.com\n",
    "databricks_instance = \"\"\n",
    "# Personal access token for Databricks authentication. This can be generated from the user settings page.\n",
<<<<<<< HEAD
    "databricks_api__key = \"\"\n",
    "# Path to the table which needs to be processed. For example \"<metastore>.<database>.<table>\"\n",
    "table_path = \"\"\n",
    "# API Key for Labelbox integration. This can be generated from the Labelbox settings page.\n",
    "labelbox_api__key = \"\"\n",
=======
    "databricks_api_key = \"\"\n",
    "# The email of the user to run the job as. This should be the email of the user who generated the personal access token.\n",
    "email = \"\"\n",
    "# Path to the table which needs to be processed. For example \"<metastore>.<database>.<table>\"\n",
    "table_path = \"\"\n",
    "# API Key for Labelbox integration. This can be generated from the Labelbox settings page.\n",
    "labelbox_api_key = \"\"\n",
>>>>>>> 3079653a
    "# ID of the dataset to be used. \n",
    "dataset_id = \"\"\n",
    "# Frequency of running the job. Can be set to 'continuous' or a specific cron schedule.\n",
    "frequency = \"\"  # Examples: \"continuous\" or \"0 0/5 * * * ?\"\n"
   ]
  },
  {
   "cell_type": "code",
   "execution_count": 31,
   "metadata": {},
   "outputs": [],
   "source": [
    "# Define the schema\n",
    "schema_map = [\n",
    "    (\"row_data\", \"row_data\"),\n",
    "    (\"id\", \"global_key\")\n",
    "]"
   ]
  },
  {
   "attachments": {},
   "cell_type": "markdown",
   "metadata": {},
   "source": [
    "<b>Do not edit the code below this line unless you want to enable addtional/custom functionality</b>"
   ]
  },
  {
   "cell_type": "code",
<<<<<<< HEAD
   "execution_count": 32,
=======
   "execution_count": null,
>>>>>>> 3079653a
   "metadata": {},
   "outputs": [],
   "source": [
    "import requests\n",
    "import json\n",
    "\n",
    "# ----- JOB SCHEDULING LOGIC -----\n",
    "\n",
    "# If the job needs to run continuously, use the \"continuous\" block\n",
    "# Else, use the \"schedule\" block with the specified cron frequency\n",
    "if frequency == \"continuous\":\n",
    "    schedule_block = {\n",
    "        \"continuous\": {\n",
    "            \"pause_status\": \"UNPAUSED\"\n",
    "        }\n",
    "    }\n",
    "else:\n",
    "    schedule_block = {\n",
    "        \"schedule\": {\n",
    "            \"quartz_cron_expression\": frequency,\n",
    "            \"timezone_id\": \"UTC\",\n",
    "            \"pause_status\": \"UNPAUSED\"\n",
    "        }\n",
    "    }\n",
    "\n",
    "# ----- JOB DEFINITION -----\n",
    "\n",
    "# Define the parameters and structure of the job to be created in Databricks\n",
    "payload = {\n",
    "    \"run_as\": {\"user_name\": email},\n",
    "    \"name\": \"upload_to_labelbox\",\n",
    "    \"email_notifications\": {\"no_alert_for_skipped_runs\": False},\n",
    "    \"webhook_notifications\": {},\n",
    "    \"timeout_seconds\": 0,\n",
    "    \"max_concurrent_runs\": 1,\n",
    "    \"tasks\": [\n",
    "        {\n",
    "            \"task_key\": \"upload_to_labelbox\",\n",
    "            \"run_if\": \"ALL_SUCCESS\",\n",
    "            \"notebook_task\": {\n",
    "                \"notebook_path\": \"notebooks/databricks_pipeline_creator/upload_to_labelbox\",\n",
    "                \"base_parameters\": {\n",
    "                    \"dataset_id\": dataset_id,\n",
    "                    \"table_path\": table_path,\n",
    "                    \"labelbox_api_key\": labelbox_api_key,\n",
    "                },\n",
    "                \"source\": \"GIT\"\n",
    "            },\n",
    "            \"job_cluster_key\": \"Job_cluster\",\n",
    "            \"libraries\": [\n",
    "                {\"pypi\": {\"package\": \"labelspark\"}},\n",
    "                {\"pypi\": {\"package\": \"labelbox==3.49.1\"}},\n",
    "                {\"pypi\": {\"package\": \"numpy==1.25\"}},\n",
    "                {\"pypi\": {\"package\": \"opencv-python==4.8.0.74\"}}\n",
    "            ],\n",
    "            \"timeout_seconds\": 0,\n",
    "            \"email_notifications\": {},\n",
    "            \"notification_settings\": {\n",
    "                \"no_alert_for_skipped_runs\": False,\n",
    "                \"no_alert_for_canceled_runs\": False,\n",
    "                \"alert_on_last_attempt\": False\n",
    "            }\n",
    "        }\n",
    "    ],\n",
    "    \"job_clusters\": [\n",
    "        {\n",
    "            \"job_cluster_key\": \"Job_cluster\",\n",
    "            \"new_cluster\": {\n",
    "                \"cluster_name\": \"\",\n",
    "                \"spark_version\": \"13.3.x-scala2.12\",\n",
    "                \"gcp_attributes\": {\n",
    "                    \"use_preemptible_executors\": False,\n",
    "                    \"availability\": \"ON_DEMAND_GCP\",\n",
    "                    \"zone_id\": \"HA\"\n",
    "                },\n",
    "                \"node_type_id\": \"n2-highmem-4\",\n",
    "                \"enable_elastic_disk\": True,\n",
    "                \"data_security_mode\": \"SINGLE_USER\",\n",
    "                \"runtime_engine\": \"STANDARD\",\n",
    "                \"autoscale\": {\n",
    "                    \"min_workers\": 1,\n",
    "                    \"max_workers\": 10\n",
    "                }\n",
    "            }\n",
    "        }\n",
    "    ],\n",
    "    \"git_source\": {\n",
    "        \"git_url\": \"https://github.com/Labelbox/labelspark.git\",\n",
    "        \"git_provider\": \"gitHub\",\n",
    "        \"git_branch\": \"master\"\n",
    "    },\n",
    "    \"format\": \"MULTI_TASK\"\n",
    "}\n",
    "\n",
    "# Merge the scheduling configuration into the main job payload\n",
    "payload.update(schedule_block)\n",
    "\n",
    "# ----- JOB CREATION -----\n",
    "\n",
    "# Formulate the endpoint URL for the Databricks REST API job creation\n",
    "url = f\"https://{databricks_instance}/api/2.0/jobs/create\"\n",
    "# Define the authentication headers\n",
    "headers = {\n",
    "    \"Authorization\": f\"Bearer {databricks_api_key}\",\n",
    "    \"Content-Type\": \"application/json\",\n",
    "}\n",
    "\n",
    "# Send the POST request to Databricks to create the job\n",
    "response = requests.post(url, data=json.dumps(payload), headers=headers)\n",
    "\n",
    "# ----- RESPONSE HANDLING -----\n",
    "\n",
    "# Print the response\n",
    "# If the response code is 200, it means the job was created successfully.\n",
    "# Otherwise, print the error message received.\n",
    "if response.status_code == 200:\n",
    "    print(\"Job created successfully.\")\n",
    "else:\n",
    "    print(f\"Failed to create job. Error: {response.text}\")"
   ]
  },
  {
   "cell_type": "code",
   "execution_count": null,
   "metadata": {},
   "outputs": [],
   "source": []
  }
 ],
 "metadata": {
  "kernelspec": {
   "display_name": "base",
   "language": "python",
   "name": "python3"
  },
  "language_info": {
   "codemirror_mode": {
    "name": "ipython",
    "version": 3
   },
   "file_extension": ".py",
   "mimetype": "text/x-python",
   "name": "python",
   "nbconvert_exporter": "python",
   "pygments_lexer": "ipython3",
   "version": "3.9.13"
  },
  "orig_nbformat": 4
 },
 "nbformat": 4,
 "nbformat_minor": 2
}<|MERGE_RESOLUTION|>--- conflicted
+++ resolved
@@ -41,21 +41,11 @@
     "# Databricks cloud instance URL. make sure the URL is in the format <workspace_id>.<cloud>.databricks.com\n",
     "databricks_instance = \"\"\n",
     "# Personal access token for Databricks authentication. This can be generated from the user settings page.\n",
-<<<<<<< HEAD
     "databricks_api__key = \"\"\n",
     "# Path to the table which needs to be processed. For example \"<metastore>.<database>.<table>\"\n",
     "table_path = \"\"\n",
     "# API Key for Labelbox integration. This can be generated from the Labelbox settings page.\n",
     "labelbox_api__key = \"\"\n",
-=======
-    "databricks_api_key = \"\"\n",
-    "# The email of the user to run the job as. This should be the email of the user who generated the personal access token.\n",
-    "email = \"\"\n",
-    "# Path to the table which needs to be processed. For example \"<metastore>.<database>.<table>\"\n",
-    "table_path = \"\"\n",
-    "# API Key for Labelbox integration. This can be generated from the Labelbox settings page.\n",
-    "labelbox_api_key = \"\"\n",
->>>>>>> 3079653a
     "# ID of the dataset to be used. \n",
     "dataset_id = \"\"\n",
     "# Frequency of running the job. Can be set to 'continuous' or a specific cron schedule.\n",
@@ -85,11 +75,7 @@
   },
   {
    "cell_type": "code",
-<<<<<<< HEAD
-   "execution_count": 32,
-=======
    "execution_count": null,
->>>>>>> 3079653a
    "metadata": {},
    "outputs": [],
    "source": [
